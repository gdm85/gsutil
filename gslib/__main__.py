#!/usr/bin/env python
# -*- coding: utf-8 -*-
# Copyright 2013 Google Inc. All Rights Reserved.
#
# Licensed under the Apache License, Version 2.0 (the "License");
# you may not use this file except in compliance with the License.
# You may obtain a copy of the License at
#
#     http://www.apache.org/licenses/LICENSE-2.0
#
# Unless required by applicable law or agreed to in writing, software
# distributed under the License is distributed on an "AS IS" BASIS,
# WITHOUT WARRANTIES OR CONDITIONS OF ANY KIND, either express or implied.
# See the License for the specific language governing permissions and
# limitations under the License.
"""Main module for Google Cloud Storage command line tool."""

from __future__ import absolute_import

import ConfigParser
import datetime
import errno
import getopt
import logging
import os
import re
import signal
import socket
import sys
import textwrap
import traceback

# Load the gsutil version number and append it to boto.UserAgent so the value is
# set before anything instantiates boto. This has to run after THIRD_PARTY_DIR
# is modified (done in gsutil.py) but before any calls are made that would cause
# boto.s3.Connection to be loaded - otherwise the Connection class would end up
# with a static reference to the pre-modified version of the UserAgent field,
# so boto requests would not include gsutil/version# in the UserAgent string.
import boto
import gslib
# TODO: gsutil-beta: Cloud SDK scans for this string and performs
# substitution; ensure this works with both apitools and boto.
boto.UserAgent += ' gsutil/%s (%s)' % (gslib.VERSION, sys.platform)
if os.environ.get('CLOUDSDK_WRAPPER') == '1':
  boto.UserAgent += ' google-cloud-sdk'
  if os.environ.get('CLOUDSDK_VERSION'):
<<<<<<< HEAD
    boto.UserAgent += ' /%s' % os.environ.get('CLOUDSDK_VERSION')
=======
    boto.UserAgent += '/%s' % os.environ.get('CLOUDSDK_VERSION')
# pylint: disable=g-import-not-at-top
# This module also imports boto, and will override the UserAgent global variable
# if imported above.
from gslib import metrics
if metrics.MetricsCollector.IsDisabled():
  boto.UserAgent += ' analytics/disabled'
else:
  boto.UserAgent += ' analytics/enabled'
>>>>>>> c5ea45ca

# pylint: disable=g-bad-import-order
import httplib2
import oauth2client
from gslib import wildcard_iterator
from gslib.cloud_api import AccessDeniedException
from gslib.cloud_api import ArgumentException
from gslib.cloud_api import BadRequestException
from gslib.cloud_api import ProjectIdException
from gslib.cloud_api import ServiceException
from gslib.command_runner import CommandRunner
import gslib.exception
from gslib.exception import CommandException
from gslib.exception import ControlCException
import apitools.base.py.exceptions as apitools_exceptions
from gslib.util import CreateLock
from gslib.util import DEBUGLEVEL_DUMP_REQUESTS
from gslib.util import DEBUGLEVEL_DUMP_REQUESTS_AND_PAYLOADS
from gslib.util import GetBotoConfigFileList
from gslib.util import GetCertsFile
from gslib.util import GetCleanupFiles
from gslib.util import GetGsutilClientIdAndSecret
from gslib.util import GsutilStreamHandler
from gslib.util import ProxyInfoFromEnvironmentVar
from gslib.util import UTF8
from gslib.sig_handling import GetCaughtSignals
from gslib.sig_handling import InitializeSignalHandling
from gslib.sig_handling import RegisterSignalHandler


CONFIG_KEYS_TO_REDACT = ['proxy', 'proxy_port', 'proxy_user', 'proxy_pass']


# We don't use the oauth2 authentication plugin directly; importing it here
# ensures that it's loaded and available by default when an operation requiring
# authentication is performed.
try:
  # pylint: disable=unused-import,g-import-not-at-top
  import gcs_oauth2_boto_plugin
except ImportError:
  pass

DEBUG_WARNING = """
***************************** WARNING *****************************
*** You are running gsutil with debug output enabled.
*** Be aware that debug output includes authentication credentials.
*** Make sure to remove the value of the Authorization header for
*** each HTTP request printed to the console prior to posting to
*** a public medium such as a forum post or Stack Overflow.
***************************** WARNING *****************************
""".lstrip()

TRACE_WARNING = """
***************************** WARNING *****************************
*** You are running gsutil with trace output enabled.
*** Be aware that trace output includes authentication credentials
*** and may include the contents of any files accessed during the trace.
***************************** WARNING *****************************
""".lstrip()

HTTP_WARNING = """
***************************** WARNING *****************************
*** You are running gsutil with the "https_validate_certificates" config
*** variable set to False. This option should always be set to True in
*** production environments to protect against man-in-the-middle attacks,
*** and leaking of user data.
***************************** WARNING *****************************
""".lstrip()

debug = 0
test_exception_traces = False


# pylint: disable=unused-argument
def _CleanupSignalHandler(signal_num, cur_stack_frame):
  """Cleans up if process is killed with SIGINT, SIGQUIT or SIGTERM."""
  _Cleanup()
  if gslib.util.CheckMultiprocessingAvailableAndInit().is_available:
    gslib.command.TeardownMultiprocessingProcesses()


def _Cleanup():
  for fname in GetCleanupFiles():
    try:
      os.unlink(fname)
    except:  # pylint: disable=bare-except
      pass


def _OutputAndExit(message, exception=None):
  """Outputs message to stderr and exits gsutil with code 1.

  This function should only be called in single-process, single-threaded mode.

  Args:
    message: Message to print to stderr.
    exception: The exception that caused gsutil to fail.
  """
  if debug >= DEBUGLEVEL_DUMP_REQUESTS or test_exception_traces:
    stack_trace = traceback.format_exc()
    err = ('DEBUG: Exception stack trace:\n    %s\n%s\n' %
           (re.sub('\\n', '\n    ', stack_trace), message))
  else:
    err = '%s\n' % message
  try:
    sys.stderr.write(err.encode(UTF8))
  except UnicodeDecodeError:
    # Can happen when outputting invalid Unicode filenames.
    sys.stderr.write(err)
  if exception:
    metrics.LogFatalError(exception)
  sys.exit(1)


def _OutputUsageAndExit(command_runner):
  command_runner.RunNamedCommand('help')
  sys.exit(1)


class GsutilFormatter(logging.Formatter):
  """A logging.Formatter that supports logging microseconds (%f)."""

  def formatTime(self, record, datefmt=None):
    if datefmt:
      return datetime.datetime.fromtimestamp(record.created).strftime(datefmt)

    # Use default implementation if datefmt is not specified.
    return super(GsutilFormatter, self).formatTime(record, datefmt=datefmt)


def _ConfigureLogging(level=logging.INFO):
  """Similar to logging.basicConfig() except it always adds a handler."""
  log_format = '%(levelname)s %(asctime)s %(filename)s] %(message)s'
  date_format = '%m%d %H:%M:%S.%f'
  formatter = GsutilFormatter(fmt=log_format, datefmt=date_format)
  handler = GsutilStreamHandler()
  handler.setFormatter(formatter)
  root_logger = logging.getLogger()
  root_logger.addHandler(handler)
  root_logger.setLevel(level)


def main():
  InitializeSignalHandling()
  # Any modules used in initializing multiprocessing variables must be
  # imported after importing gslib.__main__.
  # pylint: disable=redefined-outer-name,g-import-not-at-top
  import gslib.boto_translation
  import gslib.command
  import gslib.util
  from gslib.util import BOTO_IS_SECURE
  from gslib.util import CERTIFICATE_VALIDATION_ENABLED
  # pylint: disable=unused-variable
  from gcs_oauth2_boto_plugin import oauth2_client
  from apitools.base.py import credentials_lib
  # pylint: enable=unused-variable
  from gslib.util import CheckMultiprocessingAvailableAndInit
  if CheckMultiprocessingAvailableAndInit().is_available:
    # These setup methods must be called, and, on Windows, they can only be
    # called from within an "if __name__ == '__main__':" block.
    gslib.command.InitializeMultiprocessingVariables()
    gslib.boto_translation.InitializeMultiprocessingVariables()
  else:
    gslib.command.InitializeThreadingVariables()

  # This needs to be done after gslib.util.InitializeMultiprocessingVariables(),
  # since otherwise we can't call gslib.util.CreateLock.
  try:
    # pylint: disable=unused-import,g-import-not-at-top
    import gcs_oauth2_boto_plugin
    gsutil_client_id, gsutil_client_secret = GetGsutilClientIdAndSecret()
    gcs_oauth2_boto_plugin.oauth2_helper.SetFallbackClientIdAndSecret(
        gsutil_client_id, gsutil_client_secret)
    gcs_oauth2_boto_plugin.oauth2_helper.SetLock(CreateLock())
    credentials_lib.SetCredentialsCacheFileLock(CreateLock())
  except ImportError:
    pass

  global debug
  global test_exception_traces

  if not (2, 6) <= sys.version_info[:3] < (3,):
    raise CommandException('gsutil requires python 2.6 or 2.7.')

  # In gsutil 4.0 and beyond, we don't use the boto library for the JSON
  # API. However, we still store gsutil configuration data in the .boto
  # config file for compatibility with previous versions and user convenience.
  # Many users have a .boto configuration file from previous versions, and it
  # is useful to have all of the configuration for gsutil stored in one place.
  command_runner = CommandRunner()
  if not BOTO_IS_SECURE:
    raise CommandException('\n'.join(textwrap.wrap(
        'Your boto configuration has is_secure = False. Gsutil cannot be '
        'run this way, for security reasons.')))

  headers = {}
  parallel_operations = False
  quiet = False
  version = False
  debug = 0
  trace_token = None
  perf_trace_token = None
  test_exception_traces = False

  # If user enters no commands just print the usage info.
  if len(sys.argv) == 1:
    sys.argv.append('help')

  # Change the default of the 'https_validate_certificates' boto option to
  # True (it is currently False in boto).
  if not boto.config.has_option('Boto', 'https_validate_certificates'):
    if not boto.config.has_section('Boto'):
      boto.config.add_section('Boto')
    boto.config.setbool('Boto', 'https_validate_certificates', True)

  gslib.util.certs_file_lock = CreateLock()
  for signal_num in GetCaughtSignals():
    RegisterSignalHandler(signal_num, _CleanupSignalHandler)
  GetCertsFile()

  try:
    try:
      opts, args = getopt.getopt(sys.argv[1:], 'dDvo:h:mq',
                                 ['debug', 'detailedDebug', 'version', 'option',
                                  'help', 'header', 'multithreaded', 'quiet',
                                  'testexceptiontraces', 'trace-token=',
                                  'perf-trace-token='])
    except getopt.GetoptError as e:
      _HandleCommandException(CommandException(e.msg))
    for o, a in opts:
      if o in ('-d', '--debug'):
        # Also causes boto to include httplib header output.
        debug = DEBUGLEVEL_DUMP_REQUESTS
      elif o in ('-D', '--detailedDebug'):
        # We use debug level 3 to ask gsutil code to output more detailed
        # debug output. This is a bit of a hack since it overloads the same
        # flag that was originally implemented for boto use. And we use -DD
        # to ask for really detailed debugging (i.e., including HTTP payload).
        if debug == DEBUGLEVEL_DUMP_REQUESTS:
          debug = DEBUGLEVEL_DUMP_REQUESTS_AND_PAYLOADS
        else:
          debug = DEBUGLEVEL_DUMP_REQUESTS
      elif o in ('-?', '--help'):
        _OutputUsageAndExit(command_runner)
      elif o in ('-h', '--header'):
        (hdr_name, _, hdr_val) = a.partition(':')
        if not hdr_name:
          _OutputUsageAndExit(command_runner)
        headers[hdr_name.lower()] = hdr_val
      elif o in ('-m', '--multithreaded'):
        parallel_operations = True
      elif o in ('-q', '--quiet'):
        quiet = True
      elif o in ('-v', '--version'):
        version = True
      elif o == '--perf-trace-token':
        perf_trace_token = a
      elif o == '--trace-token':
        trace_token = a
      elif o == '--testexceptiontraces':  # Hidden flag for integration tests.
        test_exception_traces = True
        # Avoid printing extra warnings to stderr regarding long retries by
        # setting the threshold very high.
        gslib.util.LONG_RETRY_WARN_SEC = 3600
      elif o in ('-o', '--option'):
        (opt_section_name, _, opt_value) = a.partition('=')
        if not opt_section_name:
          _OutputUsageAndExit(command_runner)
        (opt_section, _, opt_name) = opt_section_name.partition(':')
        if not opt_section or not opt_name:
          _OutputUsageAndExit(command_runner)
        if not boto.config.has_section(opt_section):
          boto.config.add_section(opt_section)
        boto.config.set(opt_section, opt_name, opt_value)
    metrics.LogCommandParams(global_opts=opts)
    httplib2.debuglevel = debug
    if trace_token:
      sys.stderr.write(TRACE_WARNING)
    if debug >= DEBUGLEVEL_DUMP_REQUESTS:
      sys.stderr.write(DEBUG_WARNING)
      _ConfigureLogging(level=logging.DEBUG)
      command_runner.RunNamedCommand('ver', ['-l'])
      config_items = []
      try:
        config_items.extend(boto.config.items('Boto'))
        config_items.extend(boto.config.items('GSUtil'))
      except ConfigParser.NoSectionError:
        pass
      for i in xrange(len(config_items)):
        config_item_key = config_items[i][0]
        if config_item_key in CONFIG_KEYS_TO_REDACT:
          config_items[i] = (config_item_key, 'REDACTED')
      sys.stderr.write('Command being run: %s\n' % ' '.join(sys.argv))
      sys.stderr.write('config_file_list: %s\n' % GetBotoConfigFileList())
      sys.stderr.write('config: %s\n' % str(config_items))
    elif quiet:
      _ConfigureLogging(level=logging.WARNING)
    else:
      _ConfigureLogging(level=logging.INFO)
      # oauth2client uses info logging in places that would better
      # correspond to gsutil's debug logging (e.g., when refreshing
      # access tokens).
      oauth2client.client.logger.setLevel(logging.WARNING)

    if not CERTIFICATE_VALIDATION_ENABLED:
      sys.stderr.write(HTTP_WARNING)

    if version:
      command_name = 'version'
    elif not args:
      command_name = 'help'
    else:
      command_name = args[0]

    _CheckAndWarnForProxyDifferences()

    if not test_exception_traces:
      # Disable warning for tests, as it interferes with test stderr parsing.
      _CheckAndWarnForPython26()

    if os.environ.get('_ARGCOMPLETE', '0') == '1':
      return _PerformTabCompletion(command_runner)

    return _RunNamedCommandAndHandleExceptions(
        command_runner, command_name, args=args[1:], headers=headers,
        debug_level=debug, trace_token=trace_token,
        parallel_operations=parallel_operations,
        perf_trace_token=perf_trace_token)
  finally:
    _Cleanup()


def _CheckAndWarnForPython26():
  if (2, 6) == sys.version_info[:2]:
    sys.stderr.write('\n'.join(textwrap.wrap(
        'Warning: You are running Python 2.6, which stopped receiving '
        'security patches as of October 2013. gsutil will stop supporting '
        'Python 2.6 on September 1, 2016. Please update your Python '
        'installation to 2.7 to ensure compatibility with future gsutil '
        'versions.\n')))


def _CheckAndWarnForProxyDifferences():
  # If there are both boto config and environment variable config present for
  # proxies, unset the environment variable and warn if it differs.
  boto_port = boto.config.getint('Boto', 'proxy_port', 0)
  if boto.config.get('Boto', 'proxy', None) or boto_port:
    for proxy_env_var in ['http_proxy', 'https_proxy', 'HTTPS_PROXY']:
      if proxy_env_var in os.environ and os.environ[proxy_env_var]:
        differing_values = []
        proxy_info = ProxyInfoFromEnvironmentVar(proxy_env_var)
        if proxy_info.proxy_host != boto.config.get('Boto', 'proxy', None):
          differing_values.append(
              'Boto proxy host: "%s" differs from %s proxy host: "%s"' %
              (boto.config.get('Boto', 'proxy', None), proxy_env_var,
               proxy_info.proxy_host))
        if (proxy_info.proxy_user !=
            boto.config.get('Boto', 'proxy_user', None)):
          differing_values.append(
              'Boto proxy user: "%s" differs from %s proxy user: "%s"' %
              (boto.config.get('Boto', 'proxy_user', None), proxy_env_var,
               proxy_info.proxy_user))
        if (proxy_info.proxy_pass !=
            boto.config.get('Boto', 'proxy_pass', None)):
          differing_values.append(
              'Boto proxy password differs from %s proxy password' %
              proxy_env_var)
        # Only compare ports if at least one is present, since the
        # boto logic for selecting default ports has not yet executed.
        if ((proxy_info.proxy_port or boto_port) and
            proxy_info.proxy_port != boto_port):
          differing_values.append(
              'Boto proxy port: "%s" differs from %s proxy port: "%s"' %
              (boto_port, proxy_env_var, proxy_info.proxy_port))
        if differing_values:
          sys.stderr.write('\n'.join(textwrap.wrap(
              'WARNING: Proxy configuration is present in both the %s '
              'environment variable and boto configuration, but '
              'configuration differs. boto configuration proxy values will '
              'be used. Differences detected:' % proxy_env_var)))
          sys.stderr.write('\n%s\n' % '\n'.join(differing_values))
        # Regardless of whether the proxy configuration values matched,
        # delete the environment variable so as not to confuse boto.
        del os.environ[proxy_env_var]


def _HandleUnknownFailure(e):
  # Called if we fall through all known/handled exceptions.
  _OutputAndExit(message='Failure: %s.' % e, exception=e)


def _HandleCommandException(e):
  if e.informational:
    _OutputAndExit(message=e.reason, exception=e)
  else:
    _OutputAndExit(message='CommandException: %s' % e.reason, exception=e)


# pylint: disable=unused-argument
def _HandleControlC(signal_num, cur_stack_frame):
  """Called when user hits ^C.

  This function prints a brief message instead of the normal Python stack trace
  (unless -D option is used).

  Args:
    signal_num: Signal that was caught.
    cur_stack_frame: Unused.
  """
  if debug >= 2:
    stack_trace = ''.join(traceback.format_list(traceback.extract_stack()))
    _OutputAndExit(
        'DEBUG: Caught CTRL-C (signal %d) - Exception stack trace:\n'
        '    %s' % (signal_num, re.sub('\\n', '\n    ', stack_trace)),
        exception=ControlCException())
  else:
    _OutputAndExit('Caught CTRL-C (signal %d) - exiting' % signal_num,
                   exception=ControlCException())


def _HandleSigQuit(signal_num, cur_stack_frame):
  r"""Called when user hits ^\, so we can force breakpoint a running gsutil."""
  import pdb  # pylint: disable=g-import-not-at-top
  pdb.set_trace()


def _ConstructAccountProblemHelp(reason):
  """Constructs a help string for an access control error.

  Args:
    reason: e.reason string from caught exception.

  Returns:
    Contructed help text.
  """
  default_project_id = boto.config.get_value('GSUtil', 'default_project_id')
  # pylint: disable=line-too-long, g-inconsistent-quotes
  acct_help = (
      "Your request resulted in an AccountProblem (403) error. Usually this "
      "happens if you attempt to create a bucket without first having "
      "enabled billing for the project you are using. Please ensure billing is "
      "enabled for your project by following the instructions at "
      "`Google Cloud Platform Console<https://support.google.com/cloud/answer/6158867>`. ")
  if default_project_id:
    acct_help += (
        "In the project overview, ensure that the Project Number listed for "
        "your project matches the project ID (%s) from your boto config file. "
        % default_project_id)
  acct_help += (
      "If the above doesn't resolve your AccountProblem, please send mail to "
      "gs-team@google.com requesting assistance, noting the exact command you "
      "ran, the fact that you received a 403 AccountProblem error, and your "
      "project ID. Please do not post your project ID on StackOverflow. "
      "Note: It's possible to use Google Cloud Storage without enabling "
      "billing if you're only listing or reading objects for which you're "
      "authorized, or if you're uploading objects to a bucket billed to a "
      "project that has billing enabled. But if you're attempting to create "
      "buckets or upload objects to a bucket owned by your own project, you "
      "must first enable billing for that project.")
  return acct_help


def _CheckAndHandleCredentialException(e, args):
  # Provide detail to users who have no boto config file (who might previously
  # have been using gsutil only for accessing publicly readable buckets and
  # objects).
  # pylint: disable=g-import-not-at-top
  from gslib.util import HasConfiguredCredentials
  if (not HasConfiguredCredentials() and
      not boto.config.get_value('Tests', 'bypass_anonymous_access_warning',
                                False)):
    # The check above allows tests to assert that we get a particular,
    # expected failure, rather than always encountering this error message
    # when there are no configured credentials. This allows tests to
    # simulate a second user without permissions, without actually requiring
    # two separate configured users.
    if os.environ.get('CLOUDSDK_WRAPPER') == '1':
      message = '\n'.join(textwrap.wrap(
          'You are attempting to access protected data with no configured '
          'credentials. Please visit '
          'https://cloud.google.com/console#/project and sign up for an '
          'account, and then run the "gcloud auth login" command to '
          'configure gsutil to use these credentials.'))
    else:
      message = '\n'.join(textwrap.wrap(
          'You are attempting to access protected data with no configured '
          'credentials. Please visit '
          'https://cloud.google.com/console#/project and sign up for an '
          'account, and then run the "gsutil config" command to configure '
          'gsutil to use these credentials.'))
    _OutputAndExit(message=message, exception=e)
  elif (e.reason and
        (e.reason == 'AccountProblem' or e.reason == 'Account disabled.' or
         'account for the specified project has been disabled' in e.reason)
        and ','.join(args).find('gs://') != -1):
    _OutputAndExit(
        '\n'.join(textwrap.wrap(_ConstructAccountProblemHelp(e.reason))),
        exception=e)


def _RunNamedCommandAndHandleExceptions(
    command_runner, command_name, args=None, headers=None, debug_level=0,
    trace_token=None, parallel_operations=False, perf_trace_token=None):
  """Runs the command and handles common exceptions."""
  # pylint: disable=g-import-not-at-top
  from gslib.util import GetConfigFilePaths
  from gslib.util import IS_WINDOWS
  from gslib.util import IsRunningInteractively
  try:
    # Catch ^C so we can print a brief message instead of the normal Python
    # stack trace. Register as a final signal handler because this handler kills
    # the main gsutil process (so it must run last).
    RegisterSignalHandler(signal.SIGINT, _HandleControlC, is_final_handler=True)
    # Catch ^\ so we can force a breakpoint in a running gsutil.
    if not IS_WINDOWS:
      RegisterSignalHandler(signal.SIGQUIT, _HandleSigQuit)

    return command_runner.RunNamedCommand(command_name, args, headers,
                                          debug_level, trace_token,
                                          parallel_operations,
                                          perf_trace_token=perf_trace_token,
                                          collect_analytics=True)
  except AttributeError as e:
    if str(e).find('secret_access_key') != -1:
      _OutputAndExit(
          'Missing credentials for the given URI(s). Does your '
          'boto config file contain all needed credentials?',
          exception=e)
    else:
      _OutputAndExit(message=str(e), exception=e)
  except CommandException as e:
    _HandleCommandException(e)
  except getopt.GetoptError as e:
    _HandleCommandException(CommandException(e.msg))
  except boto.exception.InvalidUriError as e:
    _OutputAndExit(message='InvalidUriError: %s.' % e.message, exception=e)
  except gslib.exception.InvalidUrlError as e:
    _OutputAndExit(message='InvalidUrlError: %s.' % e.message, exception=e)
  except boto.auth_handler.NotReadyToAuthenticate:
    _OutputAndExit(message='NotReadyToAuthenticate', exception=e)
  except OSError as e:
    _OutputAndExit(message='OSError: %s.' % e.strerror, exception=e)
  except IOError as e:
    if (e.errno == errno.EPIPE or (IS_WINDOWS and e.errno == errno.EINVAL)
        and not IsRunningInteractively()):
      # If we get a pipe error, this just means that the pipe to stdout or
      # stderr is broken. This can happen if the user pipes gsutil to a command
      # that doesn't use the entire output stream. Instead of raising an error,
      # just swallow it up and exit cleanly.
      sys.exit(0)
    else:
      raise
  except wildcard_iterator.WildcardException as e:
    _OutputAndExit(message=e.reason, exception=e)
  except ProjectIdException as e:
    _OutputAndExit(
        'You are attempting to perform an operation that requires a '
        'project id, with none configured. Please re-run '
        'gsutil config and make sure to follow the instructions for '
        'finding and entering your default project id.',
        exception=e)
  except BadRequestException as e:
    if e.reason == 'MissingSecurityHeader':
      _CheckAndHandleCredentialException(e, args)
    _OutputAndExit(message=e, exception=e)
  except AccessDeniedException as e:
    _CheckAndHandleCredentialException(e, args)
    _OutputAndExit(message=e, exception=e)
  except ArgumentException as e:
    _OutputAndExit(message=e, exception=e)
  except ServiceException as e:
    _OutputAndExit(message=e, exception=e)
  except oauth2client.client.HttpAccessTokenRefreshError as e:
    if os.environ.get('CLOUDSDK_WRAPPER') == '1':
      _OutputAndExit('Your credentials are invalid. '
                     'Please run\n$ gcloud auth login',
                     exception=e)
    else:
      _OutputAndExit(
          'Your credentials are invalid. For more help, see '
          '"gsutil help creds", or re-run the gsutil config command (see '
          '"gsutil help config").',
          exception=e)
  except apitools_exceptions.HttpError as e:
    # These should usually be retried by the underlying implementation or
    # wrapped by CloudApi ServiceExceptions, but if we do get them,
    # print something useful.
    _OutputAndExit('HttpError: %s, %s' %
                   (getattr(e.response, 'status', ''), e.content or ''),
                   exception=e)
  except socket.error as e:
    if e.args[0] == errno.EPIPE:
      # Retrying with a smaller file (per suggestion below) works because
      # the library code send loop (in boto/s3/key.py) can get through the
      # entire file and then request the HTTP response before the socket
      # gets closed and the response lost.
      _OutputAndExit(
          'Got a "Broken pipe" error. This can happen to clients using Python '
          '2.x, when the server sends an error response and then closes the '
          'socket (see http://bugs.python.org/issue5542). If you are trying to '
          'upload a large object you might retry with a small (say 200k) '
          'object, and see if you get a more specific error code.',
          exception=e)
    elif e.args[0] == errno.ECONNRESET and ' '.join(args).contains('s3://'):
      _OutputAndExit('\n'.join(textwrap.wrap(
          'Got a "Connection reset by peer" error. One way this can happen is '
          'when copying data to/from an S3 regional bucket. If you are using a '
          'regional S3 bucket you could try re-running this command using the '
          'regional S3 endpoint, for example '
          's3://s3-<region>.amazonaws.com/your-bucket. For details about this '
          'problem see https://github.com/boto/boto/issues/2207')),
                     exception=e)
    else:
      _HandleUnknownFailure(e)
  except Exception as e:  # pylint: disable=broad-except
    if GetConfigFilePaths():
      config_paths = ', '.join(GetConfigFilePaths())
    else:
      config_paths = 'no config found'
    # Check for two types of errors related to service accounts. These errors
    # appear to be the same except for their messages, but they are caused by
    # different problems and both have unhelpful error messages. Moreover,
    # the error type belongs to PyOpenSSL, which is not necessarily installed.
    if 'mac verify failure' in str(e):
      _OutputAndExit(
          'Encountered an error while refreshing access token. '
          'If you are using a service account,\nplease verify that the '
          'gs_service_key_file_password field in your config file(s),'
          '\n%s, is correct.' % config_paths,
          exception=e)
    elif 'asn1 encoding routines' in str(e):
      _OutputAndExit(
          'Encountered an error while refreshing access token. '
          'If you are using a service account,\nplease verify that the '
          'gs_service_key_file field in your config file(s),\n%s, is correct.' %
          config_paths,
          exception=e)
    _HandleUnknownFailure(e)


def _PerformTabCompletion(command_runner):
  """Performs gsutil-specific tab completion for the shell."""
  # argparse and argcomplete are bundled with the Google Cloud SDK.
  # When gsutil is invoked from the Google Cloud SDK, both should be available.
  try:
    import argcomplete
    import argparse
  except ImportError as e:
    _OutputAndExit(
        'A library required for performing tab completion was'
        ' not found.\nCause: %s' % e,
        exception=e)
  parser = argparse.ArgumentParser(add_help=False)
  subparsers = parser.add_subparsers()
  command_runner.ConfigureCommandArgumentParsers(subparsers)
  argcomplete.autocomplete(parser, exit_method=sys.exit)

  return 0

if __name__ == '__main__':
  sys.exit(main())<|MERGE_RESOLUTION|>--- conflicted
+++ resolved
@@ -44,9 +44,6 @@
 if os.environ.get('CLOUDSDK_WRAPPER') == '1':
   boto.UserAgent += ' google-cloud-sdk'
   if os.environ.get('CLOUDSDK_VERSION'):
-<<<<<<< HEAD
-    boto.UserAgent += ' /%s' % os.environ.get('CLOUDSDK_VERSION')
-=======
     boto.UserAgent += '/%s' % os.environ.get('CLOUDSDK_VERSION')
 # pylint: disable=g-import-not-at-top
 # This module also imports boto, and will override the UserAgent global variable
@@ -56,7 +53,6 @@
   boto.UserAgent += ' analytics/disabled'
 else:
   boto.UserAgent += ' analytics/enabled'
->>>>>>> c5ea45ca
 
 # pylint: disable=g-bad-import-order
 import httplib2
